--- conflicted
+++ resolved
@@ -366,18 +366,12 @@
     : USER_SETTINGS_PATH;
 
   try {
-<<<<<<< HEAD
     if (fs.existsSync(userConfigPath)) {
       const userContent = fs.readFileSync(userConfigPath, 'utf-8');
       const parsedUserSettings = JSON.parse(
         stripJsonComments(userContent),
       ) as Settings;
       userSettings = resolveEnvVarsInObject(parsedUserSettings);
-=======
-    if (fs.existsSync(USER_SETTINGS_PATH)) {
-      const userContent = fs.readFileSync(USER_SETTINGS_PATH, 'utf-8');
-      userSettings = JSON.parse(stripJsonComments(userContent)) as Settings;
->>>>>>> 21c6480b
       // Support legacy theme names
       if (userSettings.theme && userSettings.theme === 'VS') {
         userSettings.theme = DefaultLight.name;
@@ -462,12 +456,6 @@
     );
     delete loadedSettings.merged.chatCompression;
   }
-
-<<<<<<< HEAD
-  
-
-=======
->>>>>>> 21c6480b
   return loadedSettings;
 }
 
