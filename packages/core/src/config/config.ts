/**
 * @license
 * Copyright 2025 Google LLC
 * SPDX-License-Identifier: Apache-2.0
 */

import * as path from 'node:path';
import process from 'node:process';
import {
  AuthType,
  ContentGeneratorConfig,
  createContentGeneratorConfig,
} from '../core/contentGenerator.js';
import { PromptRegistry } from '../prompts/prompt-registry.js';
import { ToolRegistry } from '../tools/tool-registry.js';
import { LSTool } from '../tools/ls.js';
import { ReadFileTool } from '../tools/read-file.js';
import { GrepTool } from '../tools/grep.js';
import { GlobTool } from '../tools/glob.js';
import { EditTool } from '../tools/edit.js';
import { ShellTool } from '../tools/shell.js';
import { WriteFileTool } from '../tools/write-file.js';
import { WebFetchTool } from '../tools/web-fetch.js';
import { ReadManyFilesTool } from '../tools/read-many-files.js';
import {
  MemoryTool,
  setGeminiMdFilename,
  GEMINI_CONFIG_DIR as GEMINI_DIR,
} from '../tools/memoryTool.js';
import { WebSearchTool } from '../tools/web-search.js';
import { GeminiClient } from '../core/client.js';
import { FileDiscoveryService } from '../services/fileDiscoveryService.js';
import { GitService } from '../services/gitService.js';
import { getProjectTempDir } from '../utils/paths.js';
import {
  initializeTelemetry,
  DEFAULT_TELEMETRY_TARGET,
  DEFAULT_OTLP_ENDPOINT,
  TelemetryTarget,
  StartSessionEvent,
} from '../telemetry/index.js';
import {
  DEFAULT_GEMINI_EMBEDDING_MODEL,
  DEFAULT_GEMINI_FLASH_MODEL,
  DEFAULT_GEMINI_FLASH_LITE_MODEL,
} from './models.js';
import { ClearcutLogger } from '../telemetry/clearcut-logger/clearcut-logger.js';
import { shouldAttemptBrowserLaunch } from '../utils/browser.js';
import { MCPOAuthConfig } from '../mcp/oauth-provider.js';
import { IdeClient } from '../ide/ide-client.js';

// Re-export OAuth config type
export type { MCPOAuthConfig };

export enum ApprovalMode {
  DEFAULT = 'default',
  AUTO_EDIT = 'autoEdit',
  YOLO = 'yolo',
}

export interface AccessibilitySettings {
  disableLoadingPhrases?: boolean;
}

export interface BugCommandSettings {
  urlTemplate: string;
}

export interface SummarizeToolOutputSettings {
  tokenBudget?: number;
}

export interface TelemetrySettings {
  enabled?: boolean;
  target?: TelemetryTarget;
  otlpEndpoint?: string;
  logPrompts?: boolean;
  outfile?: string;
}

export interface GeminiCLIExtension {
  name: string;
  version: string;
  isActive: boolean;
  path: string;
}
export interface FileFilteringOptions {
  respectGitIgnore: boolean;
  respectGeminiIgnore: boolean;
}
// For memory files
export const DEFAULT_MEMORY_FILE_FILTERING_OPTIONS: FileFilteringOptions = {
  respectGitIgnore: false,
  respectGeminiIgnore: true,
};
// For all other files
export const DEFAULT_FILE_FILTERING_OPTIONS: FileFilteringOptions = {
  respectGitIgnore: true,
  respectGeminiIgnore: true,
};
export class MCPServerConfig {
  constructor(
    // For stdio transport
    readonly command?: string,
    readonly args?: string[],
    readonly env?: Record<string, string>,
    readonly cwd?: string,
    // For sse transport
    readonly url?: string,
    // For streamable http transport
    readonly httpUrl?: string,
    readonly headers?: Record<string, string>,
    // For websocket transport
    readonly tcp?: string,
    // Common
    readonly timeout?: number,
    readonly trust?: boolean,
    // Metadata
    readonly description?: string,
    readonly includeTools?: string[],
    readonly excludeTools?: string[],
    readonly extensionName?: string,
    // OAuth configuration
    readonly oauth?: MCPOAuthConfig,
    readonly authProviderType?: AuthProviderType,
  ) {}
}

export enum AuthProviderType {
  DYNAMIC_DISCOVERY = 'dynamic_discovery',
  GOOGLE_CREDENTIALS = 'google_credentials',
}

export interface SandboxConfig {
  command: 'docker' | 'podman' | 'sandbox-exec';
  image: string;
}

export type FlashFallbackHandler = (
  currentModel: string,
  fallbackModel: string,
  error?: unknown,
) => Promise<boolean | string | null>;

export interface ConfigParameters {
  sessionId: string;
  embeddingModel?: string;
  sandbox?: SandboxConfig;
  targetDir: string;
  debugMode: boolean;
  question?: string;
  fullContext?: boolean;
  coreTools?: string[];
  excludeTools?: string[];
  toolDiscoveryCommand?: string;
  toolCallCommand?: string;
  mcpServerCommand?: string;
  mcpServers?: Record<string, MCPServerConfig>;
  userMemory?: string;
  geminiMdFileCount?: number;
  approvalMode?: ApprovalMode;
  showMemoryUsage?: boolean;
  contextFileName?: string | string[];
  accessibility?: AccessibilitySettings;
  telemetry?: TelemetrySettings;
  usageStatisticsEnabled?: boolean;
  fileFiltering?: {
    respectGitIgnore?: boolean;
    respectGeminiIgnore?: boolean;
    enableRecursiveFileSearch?: boolean;
  };
  checkpointing?: boolean;
  proxy?: string;
  cwd: string;
  fileDiscoveryService?: FileDiscoveryService;
  bugCommand?: BugCommandSettings;
  model: string;
  extensionContextFilePaths?: string[];
  maxSessionTurns?: number;
  experimentalAcp?: boolean;
  listExtensions?: boolean;
  extensions?: GeminiCLIExtension[];
  blockedMcpServers?: Array<{ name: string; extensionName: string }>;
  noBrowser?: boolean;
  summarizeToolOutput?: Record<string, SummarizeToolOutputSettings>;
  ideMode?: boolean;
  disableFallbackMode?: boolean;
  ideClient?: IdeClient;
}

export class Config {
  private toolRegistry!: ToolRegistry;
  private promptRegistry!: PromptRegistry;
  private readonly sessionId: string;
  private contentGeneratorConfig!: ContentGeneratorConfig;
  private readonly embeddingModel: string;
  private readonly sandbox: SandboxConfig | undefined;
  private readonly targetDir: string;
  private readonly debugMode: boolean;
  private readonly question: string | undefined;
  private readonly fullContext: boolean;
  private readonly coreTools: string[] | undefined;
  private readonly excludeTools: string[] | undefined;
  private readonly toolDiscoveryCommand: string | undefined;
  private readonly toolCallCommand: string | undefined;
  private readonly mcpServerCommand: string | undefined;
  private readonly mcpServers: Record<string, MCPServerConfig> | undefined;
  private userMemory: string;
  private geminiMdFileCount: number;
  private approvalMode: ApprovalMode;
  private readonly showMemoryUsage: boolean;
  private readonly accessibility: AccessibilitySettings;
  private readonly telemetrySettings: TelemetrySettings;
  private readonly usageStatisticsEnabled: boolean;
  private geminiClient!: GeminiClient;
  private readonly fileFiltering: {
    respectGitIgnore: boolean;
    respectGeminiIgnore: boolean;
    enableRecursiveFileSearch: boolean;
  };
  private fileDiscoveryService: FileDiscoveryService | null = null;
  private gitService: GitService | undefined = undefined;
<<<<<<< HEAD
  private checkpointing: boolean;
  private proxy: string | undefined;
  private cwd: string;
  private bugCommand: BugCommandSettings | undefined;
  private model: string;
  private extensionContextFilePaths: string[];
  private noBrowser: boolean;
  private ideMode: boolean;
  private ideClient: IdeClient | undefined;
  private modelSwitchedDuringSession: boolean = false;
  private maxSessionTurns: number;
  private listExtensions: boolean;
  private _extensions: GeminiCLIExtension[];
  private disableFallbackMode: boolean;
  private _blockedMcpServers: Array<{
=======
  private readonly checkpointing: boolean;
  private readonly proxy: string | undefined;
  private readonly cwd: string;
  private readonly bugCommand: BugCommandSettings | undefined;
  private readonly model: string;
  private readonly extensionContextFilePaths: string[];
  private readonly noBrowser: boolean;
  private readonly ideMode: boolean;
  private readonly ideClient: IdeClient | undefined;
  private inFallbackMode = false;
  private readonly maxSessionTurns: number;
  private readonly listExtensions: boolean;
  private readonly _extensions: GeminiCLIExtension[];
  private readonly _blockedMcpServers: Array<{
>>>>>>> 7356764a
    name: string;
    extensionName: string;
  }>;
  flashFallbackHandler?: FlashFallbackHandler;
  private quotaErrorOccurred: boolean = false;
  private readonly summarizeToolOutput:
    | Record<string, SummarizeToolOutputSettings>
    | undefined;
  private readonly experimentalAcp: boolean = false;

  constructor(params: ConfigParameters) {
    this.sessionId = params.sessionId;
    this.embeddingModel =
      params.embeddingModel ?? DEFAULT_GEMINI_EMBEDDING_MODEL;
    this.sandbox = params.sandbox;
    this.targetDir = path.resolve(params.targetDir);
    this.debugMode = params.debugMode;
    this.question = params.question;
    this.fullContext = params.fullContext ?? false;
    this.coreTools = params.coreTools;
    this.excludeTools = params.excludeTools;
    this.toolDiscoveryCommand = params.toolDiscoveryCommand;
    this.toolCallCommand = params.toolCallCommand;
    this.mcpServerCommand = params.mcpServerCommand;
    this.mcpServers = params.mcpServers;
    this.userMemory = params.userMemory ?? '';
    this.geminiMdFileCount = params.geminiMdFileCount ?? 0;
    this.approvalMode = params.approvalMode ?? ApprovalMode.DEFAULT;
    this.showMemoryUsage = params.showMemoryUsage ?? false;
    this.accessibility = params.accessibility ?? {};
    this.telemetrySettings = {
      enabled: params.telemetry?.enabled ?? false,
      target: params.telemetry?.target ?? DEFAULT_TELEMETRY_TARGET,
      otlpEndpoint: params.telemetry?.otlpEndpoint ?? DEFAULT_OTLP_ENDPOINT,
      logPrompts: params.telemetry?.logPrompts ?? true,
      outfile: params.telemetry?.outfile,
    };
    this.usageStatisticsEnabled = params.usageStatisticsEnabled ?? true;

    this.fileFiltering = {
      respectGitIgnore: params.fileFiltering?.respectGitIgnore ?? true,
      respectGeminiIgnore: params.fileFiltering?.respectGeminiIgnore ?? true,
      enableRecursiveFileSearch:
        params.fileFiltering?.enableRecursiveFileSearch ?? true,
    };
    this.checkpointing = params.checkpointing ?? false;
    this.proxy = params.proxy;
    this.cwd = params.cwd ?? process.cwd();
    this.fileDiscoveryService = params.fileDiscoveryService ?? null;
    this.bugCommand = params.bugCommand;
    this.model = params.model;
    this.extensionContextFilePaths = params.extensionContextFilePaths ?? [];
    this.maxSessionTurns = params.maxSessionTurns ?? -1;
    this.experimentalAcp = params.experimentalAcp ?? false;
    this.listExtensions = params.listExtensions ?? false;
    this._extensions = params.extensions ?? [];
    this._blockedMcpServers = params.blockedMcpServers ?? [];
    this.noBrowser = params.noBrowser ?? false;
    this.summarizeToolOutput = params.summarizeToolOutput;
    this.ideMode = params.ideMode ?? false;
    this.disableFallbackMode = !(
      process.env.GEMINI_FALLBACK_MODE?.toLowerCase() === 'false'
    );
    this.ideClient = params.ideClient;

    if (params.contextFileName) {
      setGeminiMdFilename(params.contextFileName);
    }

    if (this.telemetrySettings.enabled) {
      initializeTelemetry(this);
    }

    if (this.getUsageStatisticsEnabled()) {
      ClearcutLogger.getInstance(this)?.logStartSessionEvent(
        new StartSessionEvent(this),
      );
    } else {
      console.log('Data collection is disabled.');
    }
  }

  async initialize(): Promise<void> {
    // Initialize centralized FileDiscoveryService
    this.getFileService();
    if (this.getCheckpointingEnabled()) {
      await this.getGitService();
    }
    this.promptRegistry = new PromptRegistry();
    this.toolRegistry = await this.createToolRegistry();
  }

  async refreshAuth(authMethod: AuthType) {
    this.contentGeneratorConfig = createContentGeneratorConfig(
      this,
      authMethod,
    );

    this.geminiClient = new GeminiClient(this);
    await this.geminiClient.initialize(this.contentGeneratorConfig);

    // Reset the session flag since we're explicitly changing auth and using default model
    this.inFallbackMode = false;
  }

  getSessionId(): string {
    return this.sessionId;
  }

  getContentGeneratorConfig(): ContentGeneratorConfig {
    return this.contentGeneratorConfig;
  }

  getModel(): string {
    return this.contentGeneratorConfig?.model || this.model;
  }

  setModel(newModel: string): void {
    if (this.contentGeneratorConfig) {
      this.contentGeneratorConfig.model = newModel;
    }
  }

  isInFallbackMode(): boolean {
    return this.inFallbackMode;
  }

  setFallbackMode(active: boolean): void {
    this.inFallbackMode = active;
  }

  setFlashFallbackHandler(handler: FlashFallbackHandler): void {
    this.flashFallbackHandler = handler;
  }

  getMaxSessionTurns(): number {
    return this.maxSessionTurns;
  }

  setQuotaErrorOccurred(value: boolean): void {
    this.quotaErrorOccurred = value;
  }

  getQuotaErrorOccurred(): boolean {
    return this.quotaErrorOccurred;
  }

  getEmbeddingModel(): string {
    return this.embeddingModel;
  }

  getSandbox(): SandboxConfig | undefined {
    return this.sandbox;
  }

  getTargetDir(): string {
    return this.targetDir;
  }

  getProjectRoot(): string {
    return this.targetDir;
  }

  getToolRegistry(): Promise<ToolRegistry> {
    return Promise.resolve(this.toolRegistry);
  }

  getPromptRegistry(): PromptRegistry {
    return this.promptRegistry;
  }

  getDebugMode(): boolean {
    return this.debugMode;
  }
  getQuestion(): string | undefined {
    return this.question;
  }

  getFullContext(): boolean {
    return this.fullContext;
  }

  getCoreTools(): string[] | undefined {
    return this.coreTools;
  }

  getExcludeTools(): string[] | undefined {
    return this.excludeTools;
  }

  getToolDiscoveryCommand(): string | undefined {
    return this.toolDiscoveryCommand;
  }

  getToolCallCommand(): string | undefined {
    return this.toolCallCommand;
  }

  getMcpServerCommand(): string | undefined {
    return this.mcpServerCommand;
  }

  getMcpServers(): Record<string, MCPServerConfig> | undefined {
    return this.mcpServers;
  }

  getUserMemory(): string {
    return this.userMemory;
  }

  setUserMemory(newUserMemory: string): void {
    this.userMemory = newUserMemory;
  }

  getGeminiMdFileCount(): number {
    return this.geminiMdFileCount;
  }

  setGeminiMdFileCount(count: number): void {
    this.geminiMdFileCount = count;
  }

  getApprovalMode(): ApprovalMode {
    return this.approvalMode;
  }

  setApprovalMode(mode: ApprovalMode): void {
    this.approvalMode = mode;
  }

  getShowMemoryUsage(): boolean {
    return this.showMemoryUsage;
  }

  getAccessibility(): AccessibilitySettings {
    return this.accessibility;
  }

  getTelemetryEnabled(): boolean {
    return this.telemetrySettings.enabled ?? false;
  }

  getTelemetryLogPromptsEnabled(): boolean {
    return this.telemetrySettings.logPrompts ?? true;
  }

  getTelemetryOtlpEndpoint(): string {
    return this.telemetrySettings.otlpEndpoint ?? DEFAULT_OTLP_ENDPOINT;
  }

  getTelemetryTarget(): TelemetryTarget {
    return this.telemetrySettings.target ?? DEFAULT_TELEMETRY_TARGET;
  }

  getTelemetryOutfile(): string | undefined {
    return this.telemetrySettings.outfile;
  }

  getGeminiClient(): GeminiClient {
    return this.geminiClient;
  }

  getGeminiDir(): string {
    return path.join(this.targetDir, GEMINI_DIR);
  }

  getProjectTempDir(): string {
    return getProjectTempDir(this.getProjectRoot());
  }

  getEnableRecursiveFileSearch(): boolean {
    return this.fileFiltering.enableRecursiveFileSearch;
  }

  getFileFilteringRespectGitIgnore(): boolean {
    return this.fileFiltering.respectGitIgnore;
  }
  getFileFilteringRespectGeminiIgnore(): boolean {
    return this.fileFiltering.respectGeminiIgnore;
  }

  getFileFilteringOptions(): FileFilteringOptions {
    return {
      respectGitIgnore: this.fileFiltering.respectGitIgnore,
      respectGeminiIgnore: this.fileFiltering.respectGeminiIgnore,
    };
  }

  getCheckpointingEnabled(): boolean {
    return this.checkpointing;
  }

  getProxy(): string | undefined {
    return this.proxy;
  }

  getWorkingDir(): string {
    return this.cwd;
  }

  getBugCommand(): BugCommandSettings | undefined {
    return this.bugCommand;
  }

  getFileService(): FileDiscoveryService {
    if (!this.fileDiscoveryService) {
      this.fileDiscoveryService = new FileDiscoveryService(this.targetDir);
    }
    return this.fileDiscoveryService;
  }

  getUsageStatisticsEnabled(): boolean {
    return this.usageStatisticsEnabled;
  }

  getExtensionContextFilePaths(): string[] {
    return this.extensionContextFilePaths;
  }

  getExperimentalAcp(): boolean {
    return this.experimentalAcp;
  }

  getListExtensions(): boolean {
    return this.listExtensions;
  }

  getExtensions(): GeminiCLIExtension[] {
    return this._extensions;
  }

  getBlockedMcpServers(): Array<{ name: string; extensionName: string }> {
    return this._blockedMcpServers;
  }

  getNoBrowser(): boolean {
    return this.noBrowser;
  }

  isBrowserLaunchSuppressed(): boolean {
    return this.getNoBrowser() || !shouldAttemptBrowserLaunch();
  }

  getSummarizeToolOutputConfig():
    | Record<string, SummarizeToolOutputSettings>
    | undefined {
    return this.summarizeToolOutput;
  }

  getIdeMode(): boolean {
    return this.ideMode;
  }

  getDisableFallbackMode(): boolean {
    return this.disableFallbackMode;
  }
  getIdeClient(): IdeClient | undefined {
    return this.ideClient;
  }

  async getGitService(): Promise<GitService> {
    if (!this.gitService) {
      this.gitService = new GitService(this.targetDir);
      await this.gitService.initialize();
    }
    return this.gitService;
  }

  async createToolRegistry(): Promise<ToolRegistry> {
    const registry = new ToolRegistry(this);

    // helper to create & register core tools that are enabled
    // eslint-disable-next-line @typescript-eslint/no-explicit-any
    const registerCoreTool = (ToolClass: any, ...args: unknown[]) => {
      const className = ToolClass.name;
      const toolName = ToolClass.Name || className;
      const coreTools = this.getCoreTools();
      const excludeTools = this.getExcludeTools();

      let isEnabled = false;
      if (coreTools === undefined) {
        isEnabled = true;
      } else {
        isEnabled = coreTools.some(
          (tool) =>
            tool === className ||
            tool === toolName ||
            tool.startsWith(`${className}(`) ||
            tool.startsWith(`${toolName}(`),
        );
      }

      if (
        excludeTools?.includes(className) ||
        excludeTools?.includes(toolName)
      ) {
        isEnabled = false;
      }

      if (isEnabled) {
        registry.registerTool(new ToolClass(...args));
      }
    };

    registerCoreTool(LSTool, this);
    registerCoreTool(ReadFileTool, this);
    registerCoreTool(GrepTool, this);
    registerCoreTool(GlobTool, this);
    registerCoreTool(EditTool, this);
    registerCoreTool(WriteFileTool, this);
    registerCoreTool(WebFetchTool, this);
    registerCoreTool(ReadManyFilesTool, this);
    registerCoreTool(ShellTool, this);
    registerCoreTool(MemoryTool);
    registerCoreTool(WebSearchTool, this);

    await registry.discoverAllTools();
    return registry;
  }
}
// Export model constants for use in CLI
export { DEFAULT_GEMINI_FLASH_MODEL, DEFAULT_GEMINI_FLASH_LITE_MODEL };<|MERGE_RESOLUTION|>--- conflicted
+++ resolved
@@ -220,23 +220,6 @@
   };
   private fileDiscoveryService: FileDiscoveryService | null = null;
   private gitService: GitService | undefined = undefined;
-<<<<<<< HEAD
-  private checkpointing: boolean;
-  private proxy: string | undefined;
-  private cwd: string;
-  private bugCommand: BugCommandSettings | undefined;
-  private model: string;
-  private extensionContextFilePaths: string[];
-  private noBrowser: boolean;
-  private ideMode: boolean;
-  private ideClient: IdeClient | undefined;
-  private modelSwitchedDuringSession: boolean = false;
-  private maxSessionTurns: number;
-  private listExtensions: boolean;
-  private _extensions: GeminiCLIExtension[];
-  private disableFallbackMode: boolean;
-  private _blockedMcpServers: Array<{
-=======
   private readonly checkpointing: boolean;
   private readonly proxy: string | undefined;
   private readonly cwd: string;
@@ -251,7 +234,6 @@
   private readonly listExtensions: boolean;
   private readonly _extensions: GeminiCLIExtension[];
   private readonly _blockedMcpServers: Array<{
->>>>>>> 7356764a
     name: string;
     extensionName: string;
   }>;
