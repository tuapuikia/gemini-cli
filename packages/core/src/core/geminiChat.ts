--- conflicted
+++ resolved
@@ -20,7 +20,6 @@
 import { isFunctionResponse } from '../utils/messageInspectors.js';
 import { ContentGenerator, AuthType } from './contentGenerator.js';
 import { Config } from '../config/config.js';
-<<<<<<< HEAD
 import {
   logApiRequest,
   logApiResponse,
@@ -32,11 +31,8 @@
   ApiResponseEvent,
 } from '../telemetry/types.js';
 import { DEFAULT_GEMINI_FLASH_MODEL, DEFAULT_GEMINI_FLASH_LITE_MODEL } from '../config/models.js';
-=======
-import { DEFAULT_GEMINI_FLASH_MODEL } from '../config/models.js';
 import { hasCycleInSchema } from '../tools/tools.js';
 import { StructuredError } from './turn.js';
->>>>>>> 4074e8e6
 
 /**
  * Returns true if the response is valid, false otherwise.
