/**
 * @license
 * Copyright 2025 Google LLC
 * SPDX-License-Identifier: Apache-2.0
 */

import {
  ToolCallRequestInfo,
  ToolCallResponseInfo,
  ToolConfirmationOutcome,
  ToolCallConfirmationDetails,
  ToolResult,
  ToolResultDisplay,
  ToolRegistry,
  ApprovalMode,
  EditorType,
  Config,
  logToolCall,
  ToolCallEvent,
  ToolConfirmationPayload,
  ToolErrorType,
  AnyDeclarativeTool,
  AnyToolInvocation,
} from '../index.js';
import { Part, PartListUnion } from '@google/genai';
import { getResponseTextFromParts } from '../utils/generateContentResponseUtilities.js';
import {
  isModifiableDeclarativeTool,
  ModifyContext,
  modifyWithEditor,
} from '../tools/modifiable-tool.js';
import * as Diff from 'diff';

export type ValidatingToolCall = {
  status: 'validating';
  request: ToolCallRequestInfo;
  tool: AnyDeclarativeTool;
  invocation: AnyToolInvocation;
  startTime?: number;
  outcome?: ToolConfirmationOutcome;
  retryCount: number;
};

export type ScheduledToolCall = {
  status: 'scheduled';
  request: ToolCallRequestInfo;
  tool: AnyDeclarativeTool;
  invocation: AnyToolInvocation;
  startTime?: number;
  outcome?: ToolConfirmationOutcome;
  retryCount: number;
};

export type ErroredToolCall = {
  status: 'error';
  request: ToolCallRequestInfo;
  response: ToolCallResponseInfo;
  tool?: AnyDeclarativeTool;
  durationMs?: number;
  outcome?: ToolConfirmationOutcome;
};

export type SuccessfulToolCall = {
  status: 'success';
  request: ToolCallRequestInfo;
  tool: AnyDeclarativeTool;
  response: ToolCallResponseInfo;
  invocation: AnyToolInvocation;
  durationMs?: number;
  outcome?: ToolConfirmationOutcome;
};

export type ExecutingToolCall = {
  status: 'executing';
  request: ToolCallRequestInfo;
  tool: AnyDeclarativeTool;
  invocation: AnyToolInvocation;
  liveOutput?: string;
  startTime?: number;
  outcome?: ToolConfirmationOutcome;
  retryCount: number;
};

export type CancelledToolCall = {
  status: 'cancelled';
  request: ToolCallRequestInfo;
  response: ToolCallResponseInfo;
  tool: AnyDeclarativeTool;
  invocation: AnyToolInvocation;
  durationMs?: number;
  outcome?: ToolConfirmationOutcome;
};

export type WaitingToolCall = {
  status: 'awaiting_approval';
  request: ToolCallRequestInfo;
  tool: AnyDeclarativeTool;
  invocation: AnyToolInvocation;
  confirmationDetails: ToolCallConfirmationDetails;
  startTime?: number;
  outcome?: ToolConfirmationOutcome;
};

export type Status = ToolCall['status'];

export type ToolCall =
  | ValidatingToolCall
  | ScheduledToolCall
  | ErroredToolCall
  | SuccessfulToolCall
  | ExecutingToolCall
  | CancelledToolCall
  | WaitingToolCall;

export type CompletedToolCall =
  | SuccessfulToolCall
  | CancelledToolCall
  | ErroredToolCall;

export type ConfirmHandler = (
  toolCall: WaitingToolCall,
) => Promise<ToolConfirmationOutcome>;

export type OutputUpdateHandler = (
  toolCallId: string,
  outputChunk: string,
) => void;

export type AllToolCallsCompleteHandler = (
  completedToolCalls: CompletedToolCall[],
) => Promise<void>;

export type ToolCallsUpdateHandler = (toolCalls: ToolCall[]) => void;

/**
 * Formats tool output for a Gemini FunctionResponse.
 */
function createFunctionResponsePart(
  callId: string,
  toolName: string,
  output: string,
): Part {
  return {
    functionResponse: {
      id: callId,
      name: toolName,
      response: { output },
    },
  };
}

export function convertToFunctionResponse(
  toolName: string,
  callId: string,
  llmContent: PartListUnion,
): PartListUnion {
  const contentToProcess =
    Array.isArray(llmContent) && llmContent.length === 1
      ? llmContent[0]
      : llmContent;

  if (typeof contentToProcess === 'string') {
    return createFunctionResponsePart(callId, toolName, contentToProcess);
  }

  if (Array.isArray(contentToProcess)) {
    const functionResponse = createFunctionResponsePart(
      callId,
      toolName,
      'Tool execution succeeded.',
    );
    return [functionResponse, ...contentToProcess];
  }

  // After this point, contentToProcess is a single Part object.
  if (contentToProcess.functionResponse) {
    if (contentToProcess.functionResponse.response?.content) {
      const stringifiedOutput =
        getResponseTextFromParts(
          contentToProcess.functionResponse.response.content as Part[],
        ) || '';
      return createFunctionResponsePart(callId, toolName, stringifiedOutput);
    }
    // It's a functionResponse that we should pass through as is.
    return contentToProcess;
  }

  if (contentToProcess.inlineData || contentToProcess.fileData) {
    const mimeType =
      contentToProcess.inlineData?.mimeType ||
      contentToProcess.fileData?.mimeType ||
      'unknown';
    const functionResponse = createFunctionResponsePart(
      callId,
      toolName,
      `Binary content of type ${mimeType} was processed.`,
    );
    return [functionResponse, contentToProcess];
  }

  if (contentToProcess.text !== undefined) {
    return createFunctionResponsePart(callId, toolName, contentToProcess.text);
  }

  // Default case for other kinds of parts.
  return createFunctionResponsePart(
    callId,
    toolName,
    'Tool execution succeeded.',
  );
}

const createErrorResponse = (
  request: ToolCallRequestInfo,
  error: Error,
  errorType: ToolErrorType | undefined,
): ToolCallResponseInfo => ({
  callId: request.callId,
  error,
  responseParts: {
    functionResponse: {
      id: request.callId,
      name: request.name,
      response: { error: error.message },
    },
  },
  resultDisplay: error.message,
  errorType,
});

interface CoreToolSchedulerOptions {
  toolRegistry: Promise<ToolRegistry>;
  outputUpdateHandler?: OutputUpdateHandler;
  onAllToolCallsComplete?: AllToolCallsCompleteHandler;
  onToolCallsUpdate?: ToolCallsUpdateHandler;
  getPreferredEditor: () => EditorType | undefined;
  config: Config;
<<<<<<< HEAD
  maxRetries?: number;
=======
  onEditorClose: () => void;
>>>>>>> 4074e8e6
}

export class CoreToolScheduler {
  private toolRegistry: Promise<ToolRegistry>;
  private toolCalls: ToolCall[] = [];
  private outputUpdateHandler?: OutputUpdateHandler;
  private onAllToolCallsComplete?: AllToolCallsCompleteHandler;
  private onToolCallsUpdate?: ToolCallsUpdateHandler;
  private getPreferredEditor: () => EditorType | undefined;
  private config: Config;
<<<<<<< HEAD
  private maxRetries: number;
=======
  private onEditorClose: () => void;
  private isFinalizingToolCalls = false;
  private isScheduling = false;
  private requestQueue: Array<{
    request: ToolCallRequestInfo | ToolCallRequestInfo[];
    signal: AbortSignal;
    resolve: () => void;
    reject: (reason?: Error) => void;
  }> = [];
>>>>>>> 4074e8e6

  constructor(options: CoreToolSchedulerOptions) {
    this.config = options.config;
    this.toolRegistry = options.toolRegistry;
    this.outputUpdateHandler = options.outputUpdateHandler;
    this.onAllToolCallsComplete = options.onAllToolCallsComplete;
    this.onToolCallsUpdate = options.onToolCallsUpdate;
    this.getPreferredEditor = options.getPreferredEditor;
<<<<<<< HEAD
    this.maxRetries = options.maxRetries ?? 5; // Default to 5 retries
=======
    this.onEditorClose = options.onEditorClose;
>>>>>>> 4074e8e6
  }

  private setStatusInternal(
    targetCallId: string,
    status: 'success',
    response: ToolCallResponseInfo,
  ): void;
  private setStatusInternal(
    targetCallId: string,
    status: 'awaiting_approval',
    confirmationDetails: ToolCallConfirmationDetails,
  ): void;
  private setStatusInternal(
    targetCallId: string,
    status: 'error',
    response: ToolCallResponseInfo,
  ): void;
  private setStatusInternal(
    targetCallId: string,
    status: 'cancelled',
    reason: string,
  ): void;
  private setStatusInternal(
    targetCallId: string,
    status: 'executing' | 'scheduled' | 'validating',
  ): void;
  private setStatusInternal(
    targetCallId: string,
    newStatus: Status,
    auxiliaryData?: unknown,
  ): void {
    this.toolCalls = this.toolCalls.map((currentCall) => {
      if (
        currentCall.request.callId !== targetCallId ||
        currentCall.status === 'success' ||
        currentCall.status === 'error' ||
        currentCall.status === 'cancelled'
      ) {
        return currentCall;
      }

      // currentCall is a non-terminal state here and should have startTime and tool.
      const existingStartTime = currentCall.startTime;
      const toolInstance = currentCall.tool;
      const invocation = currentCall.invocation;

      const outcome = currentCall.outcome;

      switch (newStatus) {
        case 'success': {
          const durationMs = existingStartTime
            ? Date.now() - existingStartTime
            : undefined;
          return {
            request: currentCall.request,
            tool: toolInstance,
            invocation,
            status: 'success',
            response: auxiliaryData as ToolCallResponseInfo,
            durationMs,
            outcome,
          } as SuccessfulToolCall;
        }
        case 'error': {
          const durationMs = existingStartTime
            ? Date.now() - existingStartTime
            : undefined;
          return {
            request: currentCall.request,
            status: 'error',
            tool: toolInstance,
            response: auxiliaryData as ToolCallResponseInfo,
            durationMs,
            outcome,
          } as ErroredToolCall;
        }
        case 'awaiting_approval':
          return {
            request: currentCall.request,
            tool: toolInstance,
            status: 'awaiting_approval',
            confirmationDetails: auxiliaryData as ToolCallConfirmationDetails,
            startTime: existingStartTime,
            outcome,
            invocation,
          } as WaitingToolCall;
        case 'scheduled':
          return {
            request: currentCall.request,
            tool: toolInstance,
            status: 'scheduled',
            startTime: existingStartTime,
            outcome,
            invocation,
          } as ScheduledToolCall;
        case 'cancelled': {
          const durationMs = existingStartTime
            ? Date.now() - existingStartTime
            : undefined;

          // Preserve diff for cancelled edit operations
          let resultDisplay: ToolResultDisplay | undefined = undefined;
          if (currentCall.status === 'awaiting_approval') {
            const waitingCall = currentCall as WaitingToolCall;
            if (waitingCall.confirmationDetails.type === 'edit') {
              resultDisplay = {
                fileDiff: waitingCall.confirmationDetails.fileDiff,
                fileName: waitingCall.confirmationDetails.fileName,
                originalContent:
                  waitingCall.confirmationDetails.originalContent,
                newContent: waitingCall.confirmationDetails.newContent,
              };
            }
          }

          return {
            request: currentCall.request,
            tool: toolInstance,
            invocation,
            status: 'cancelled',
            response: {
              callId: currentCall.request.callId,
              responseParts: {
                functionResponse: {
                  id: currentCall.request.callId,
                  name: currentCall.request.name,
                  response: {
                    error: `[Operation Cancelled] Reason: ${auxiliaryData}`,
                  },
                },
              },
              resultDisplay,
              error: undefined,
              errorType: undefined,
            },
            durationMs,
            outcome,
          } as CancelledToolCall;
        }
        case 'validating':
          return {
            request: currentCall.request,
            tool: toolInstance,
            status: 'validating',
            startTime: existingStartTime,
            outcome,
            invocation,
          } as ValidatingToolCall;
        case 'executing':
          return {
            request: currentCall.request,
            tool: toolInstance,
            status: 'executing',
            startTime: existingStartTime,
            outcome,
            invocation,
          } as ExecutingToolCall;
        default: {
          const exhaustiveCheck: never = newStatus;
          return exhaustiveCheck;
        }
      }
    });
    this.notifyToolCallsUpdate();
    this.checkAndNotifyCompletion();
  }

  private setArgsInternal(targetCallId: string, args: unknown): void {
    this.toolCalls = this.toolCalls.map((call) => {
      // We should never be asked to set args on an ErroredToolCall, but
      // we guard for the case anyways.
      if (call.request.callId !== targetCallId || call.status === 'error') {
        return call;
      }

      const invocationOrError = this.buildInvocation(
        call.tool,
        args as Record<string, unknown>,
      );
      if (invocationOrError instanceof Error) {
        const response = createErrorResponse(
          call.request,
          invocationOrError,
          ToolErrorType.INVALID_TOOL_PARAMS,
        );
        return {
          request: { ...call.request, args: args as Record<string, unknown> },
          status: 'error',
          tool: call.tool,
          response,
        } as ErroredToolCall;
      }

      return {
        ...call,
        request: { ...call.request, args: args as Record<string, unknown> },
        invocation: invocationOrError,
      };
    });
  }

  private isRunning(): boolean {
    return (
      this.isFinalizingToolCalls ||
      this.toolCalls.some(
        (call) =>
          call.status === 'executing' || call.status === 'awaiting_approval',
      )
    );
  }

  private buildInvocation(
    tool: AnyDeclarativeTool,
    args: object,
  ): AnyToolInvocation | Error {
    try {
      return tool.build(args);
    } catch (e) {
      if (e instanceof Error) {
        return e;
      }
      return new Error(String(e));
    }
  }

  schedule(
    request: ToolCallRequestInfo | ToolCallRequestInfo[],
    signal: AbortSignal,
  ): Promise<void> {
    if (this.isRunning() || this.isScheduling) {
      return new Promise((resolve, reject) => {
        const abortHandler = () => {
          // Find and remove the request from the queue
          const index = this.requestQueue.findIndex(
            (item) => item.request === request,
          );
          if (index > -1) {
            this.requestQueue.splice(index, 1);
            reject(new Error('Tool call cancelled while in queue.'));
          }
        };

        signal.addEventListener('abort', abortHandler, { once: true });

        this.requestQueue.push({
          request,
          signal,
          resolve: () => {
            signal.removeEventListener('abort', abortHandler);
            resolve();
          },
          reject: (reason?: Error) => {
            signal.removeEventListener('abort', abortHandler);
            reject(reason);
          },
        });
      });
    }
    return this._schedule(request, signal);
  }

  private async _schedule(
    request: ToolCallRequestInfo | ToolCallRequestInfo[],
    signal: AbortSignal,
  ): Promise<void> {
    this.isScheduling = true;
    try {
      if (this.isRunning()) {
        throw new Error(
          'Cannot schedule new tool calls while other tool calls are actively running (executing or awaiting approval).',
        );
      }
      const requestsToProcess = Array.isArray(request) ? request : [request];
      const toolRegistry = await this.toolRegistry;

      const newToolCalls: ToolCall[] = requestsToProcess.map(
        (reqInfo): ToolCall => {
          const toolInstance = toolRegistry.getTool(reqInfo.name);
          if (!toolInstance) {
            return {
              status: 'error',
              request: reqInfo,
              response: createErrorResponse(
                reqInfo,
                new Error(`Tool "${reqInfo.name}" not found in registry.`),
                ToolErrorType.TOOL_NOT_REGISTERED,
              ),
              durationMs: 0,
            };
          }

          const invocationOrError = this.buildInvocation(
            toolInstance,
            reqInfo.args,
          );
          if (invocationOrError instanceof Error) {
            return {
              status: 'error',
              request: reqInfo,
              tool: toolInstance,
              response: createErrorResponse(
                reqInfo,
                invocationOrError,
                ToolErrorType.INVALID_TOOL_PARAMS,
              ),
              durationMs: 0,
            };
          }

          return {
            status: 'validating',
            request: reqInfo,
            tool: toolInstance,
            invocation: invocationOrError,
            startTime: Date.now(),
          };
<<<<<<< HEAD
        }
        return {
          status: 'validating',
          request: reqInfo,
          tool: toolInstance,
          startTime: Date.now(),
          retryCount: 0,
        };
      },
    );
=======
        },
      );
>>>>>>> 4074e8e6

      this.toolCalls = this.toolCalls.concat(newToolCalls);
      this.notifyToolCallsUpdate();

      for (const toolCall of newToolCalls) {
        if (toolCall.status !== 'validating') {
          continue;
        }

        const { request: reqInfo, invocation } = toolCall;

        try {
          if (this.config.getApprovalMode() === ApprovalMode.YOLO) {
            this.setToolCallOutcome(
              reqInfo.callId,
              ToolConfirmationOutcome.ProceedAlways,
            );
            this.setStatusInternal(reqInfo.callId, 'scheduled');
          } else {
            const confirmationDetails =
              await invocation.shouldConfirmExecute(signal);

            if (confirmationDetails) {
              // Allow IDE to resolve confirmation
              if (
                confirmationDetails.type === 'edit' &&
                confirmationDetails.ideConfirmation
              ) {
                confirmationDetails.ideConfirmation.then((resolution) => {
                  if (resolution.status === 'accepted') {
                    this.handleConfirmationResponse(
                      reqInfo.callId,
                      confirmationDetails.onConfirm,
                      ToolConfirmationOutcome.ProceedOnce,
                      signal,
                    );
                  } else {
                    this.handleConfirmationResponse(
                      reqInfo.callId,
                      confirmationDetails.onConfirm,
                      ToolConfirmationOutcome.Cancel,
                      signal,
                    );
                  }
                });
              }

              const originalOnConfirm = confirmationDetails.onConfirm;
              const wrappedConfirmationDetails: ToolCallConfirmationDetails = {
                ...confirmationDetails,
                onConfirm: (
                  outcome: ToolConfirmationOutcome,
                  payload?: ToolConfirmationPayload,
                ) =>
                  this.handleConfirmationResponse(
                    reqInfo.callId,
                    originalOnConfirm,
                    outcome,
                    signal,
                    payload,
                  ),
              };
              this.setStatusInternal(
                reqInfo.callId,
                'awaiting_approval',
                wrappedConfirmationDetails,
              );
            } else {
              this.setToolCallOutcome(
                reqInfo.callId,
                ToolConfirmationOutcome.ProceedAlways,
              );
              this.setStatusInternal(reqInfo.callId, 'scheduled');
            }
          }
        } catch (error) {
          this.setStatusInternal(
            reqInfo.callId,
            'error',
            createErrorResponse(
              reqInfo,
              error instanceof Error ? error : new Error(String(error)),
              ToolErrorType.UNHANDLED_EXCEPTION,
            ),
          );
        }
      }
      this.attemptExecutionOfScheduledCalls(signal);
      void this.checkAndNotifyCompletion();
    } finally {
      this.isScheduling = false;
    }
  }

  async handleConfirmationResponse(
    callId: string,
    originalOnConfirm: (outcome: ToolConfirmationOutcome) => Promise<void>,
    outcome: ToolConfirmationOutcome,
    signal: AbortSignal,
    payload?: ToolConfirmationPayload,
  ): Promise<void> {
    const toolCall = this.toolCalls.find(
      (c) => c.request.callId === callId && c.status === 'awaiting_approval',
    );

    if (toolCall && toolCall.status === 'awaiting_approval') {
      await originalOnConfirm(outcome);
    }

    this.setToolCallOutcome(callId, outcome);

    if (outcome === ToolConfirmationOutcome.Cancel || signal.aborted) {
      this.setStatusInternal(
        callId,
        'cancelled',
        'User did not allow tool call',
      );
    } else if (outcome === ToolConfirmationOutcome.ModifyWithEditor) {
      const waitingToolCall = toolCall as WaitingToolCall;
      if (isModifiableDeclarativeTool(waitingToolCall.tool)) {
        const modifyContext = waitingToolCall.tool.getModifyContext(signal);
        const editorType = this.getPreferredEditor();
        if (!editorType) {
          return;
        }

        this.setStatusInternal(callId, 'awaiting_approval', {
          ...waitingToolCall.confirmationDetails,
          isModifying: true,
        } as ToolCallConfirmationDetails);

        const { updatedParams, updatedDiff } = await modifyWithEditor<
          typeof waitingToolCall.request.args
        >(
          waitingToolCall.request.args,
          modifyContext as ModifyContext<typeof waitingToolCall.request.args>,
          editorType,
          signal,
          this.onEditorClose,
        );
        this.setArgsInternal(callId, updatedParams);
        this.setStatusInternal(callId, 'awaiting_approval', {
          ...waitingToolCall.confirmationDetails,
          fileDiff: updatedDiff,
          isModifying: false,
        } as ToolCallConfirmationDetails);
      }
    } else {
      // If the client provided new content, apply it before scheduling.
      if (payload?.newContent && toolCall) {
        await this._applyInlineModify(
          toolCall as WaitingToolCall,
          payload,
          signal,
        );
      }
      this.setStatusInternal(callId, 'scheduled');
    }
    this.attemptExecutionOfScheduledCalls(signal);
  }

  /**
   * Applies user-provided content changes to a tool call that is awaiting confirmation.
   * This method updates the tool's arguments and refreshes the confirmation prompt with a new diff
   * before the tool is scheduled for execution.
   * @private
   */
  private async _applyInlineModify(
    toolCall: WaitingToolCall,
    payload: ToolConfirmationPayload,
    signal: AbortSignal,
  ): Promise<void> {
    if (
      toolCall.confirmationDetails.type !== 'edit' ||
      !isModifiableDeclarativeTool(toolCall.tool)
    ) {
      return;
    }

    const modifyContext = toolCall.tool.getModifyContext(signal);
    const currentContent = await modifyContext.getCurrentContent(
      toolCall.request.args,
    );

    const updatedParams = modifyContext.createUpdatedParams(
      currentContent,
      payload.newContent,
      toolCall.request.args,
    );
    const updatedDiff = Diff.createPatch(
      modifyContext.getFilePath(toolCall.request.args),
      currentContent,
      payload.newContent,
      'Current',
      'Proposed',
    );

    this.setArgsInternal(toolCall.request.callId, updatedParams);
    this.setStatusInternal(toolCall.request.callId, 'awaiting_approval', {
      ...toolCall.confirmationDetails,
      fileDiff: updatedDiff,
    });
  }

  private attemptExecutionOfScheduledCalls(signal: AbortSignal): void {
    const allCallsFinalOrScheduled = this.toolCalls.every(
      (call) =>
        call.status === 'scheduled' ||
        call.status === 'cancelled' ||
        call.status === 'success' ||
        call.status === 'error',
    );

    if (allCallsFinalOrScheduled) {
      const callsToExecute = this.toolCalls.filter(
        (call) => call.status === 'scheduled',
      );

      callsToExecute.forEach((toolCall) => {
        if (toolCall.status !== 'scheduled') return;

        const scheduledCall = toolCall;
        const { callId, name: toolName } = scheduledCall.request;
        const invocation = scheduledCall.invocation;
        this.setStatusInternal(callId, 'executing');

        const liveOutputCallback =
          scheduledCall.tool.canUpdateOutput && this.outputUpdateHandler
            ? (outputChunk: string) => {
                if (this.outputUpdateHandler) {
                  this.outputUpdateHandler(callId, outputChunk);
                }
                this.toolCalls = this.toolCalls.map((tc) =>
                  tc.request.callId === callId && tc.status === 'executing'
                    ? { ...tc, liveOutput: outputChunk }
                    : tc,
                );
                this.notifyToolCallsUpdate();
              }
            : undefined;

        invocation
          .execute(signal, liveOutputCallback)
          .then(async (toolResult: ToolResult) => {
            if (signal.aborted) {
              this.setStatusInternal(
                callId,
                'cancelled',
                'User cancelled tool execution.',
              );
              return;
            }

            if (toolResult.error === undefined) {
              const response = convertToFunctionResponse(
                toolName,
                callId,
                toolResult.llmContent,
              );
              const successResponse: ToolCallResponseInfo = {
                callId,
                responseParts: response,
                resultDisplay: toolResult.returnDisplay,
                error: undefined,
                errorType: undefined,
              };
              this.setStatusInternal(callId, 'success', successResponse);
            } else {
              // It is a failure
              const error = new Error(toolResult.error.message);
              const errorResponse = createErrorResponse(
                scheduledCall.request,
                error,
                toolResult.error.type,
              );
              this.setStatusInternal(callId, 'error', errorResponse);
            }
          })
          .catch((executionError: Error) => {
<<<<<<< HEAD
            if (scheduledCall.retryCount < this.maxRetries) {
              console.warn(
                `Tool call "${scheduledCall.request.name}" failed. Retrying (attempt ${scheduledCall.retryCount + 1}/${this.maxRetries})...`,
              );
              this.toolCalls = this.toolCalls.map((tc) => {
                if (tc.request.callId === callId) {
                  // Ensure 'tool' property is carried over and retryCount is incremented
                  const currentRetryCount = (
                    tc as ValidatingToolCall | ScheduledToolCall | ExecutingToolCall
                  ).retryCount;
                  return {
                    ...tc,
                    status: 'scheduled',
                    retryCount: currentRetryCount + 1,
                  } as ScheduledToolCall;
                }
                return tc;
              });
              this.notifyToolCallsUpdate();
              this.attemptExecutionOfScheduledCalls(signal); // Re-attempt execution
            } else {
              console.error(
                `Tool call "${scheduledCall.request.name}" failed after ${this.maxRetries} retries.`,
                executionError,
              );
              this.setStatusInternal(
                callId,
                'error',
                createErrorResponse(
                  scheduledCall.request,
                  executionError instanceof Error
                    ? executionError
                    : new Error(String(executionError)),
                ),
              );
            }
=======
            this.setStatusInternal(
              callId,
              'error',
              createErrorResponse(
                scheduledCall.request,
                executionError instanceof Error
                  ? executionError
                  : new Error(String(executionError)),
                ToolErrorType.UNHANDLED_EXCEPTION,
              ),
            );
>>>>>>> 4074e8e6
          });
      });
    }
  }

  private async checkAndNotifyCompletion(): Promise<void> {
    const allCallsAreTerminal = this.toolCalls.every(
      (call) =>
        call.status === 'success' ||
        call.status === 'error' ||
        call.status === 'cancelled',
    );

    if (this.toolCalls.length > 0 && allCallsAreTerminal) {
      const completedCalls = [...this.toolCalls] as CompletedToolCall[];
      this.toolCalls = [];

      for (const call of completedCalls) {
        logToolCall(this.config, new ToolCallEvent(call));
      }

      if (this.onAllToolCallsComplete) {
        this.isFinalizingToolCalls = true;
        await this.onAllToolCallsComplete(completedCalls);
        this.isFinalizingToolCalls = false;
      }
      this.notifyToolCallsUpdate();
      // After completion, process the next item in the queue.
      if (this.requestQueue.length > 0) {
        const next = this.requestQueue.shift()!;
        this._schedule(next.request, next.signal)
          .then(next.resolve)
          .catch(next.reject);
      }
    }
  }

  private notifyToolCallsUpdate(): void {
    if (this.onToolCallsUpdate) {
      this.onToolCallsUpdate([...this.toolCalls]);
    }
  }

  private setToolCallOutcome(callId: string, outcome: ToolConfirmationOutcome) {
    this.toolCalls = this.toolCalls.map((call) => {
      if (call.request.callId !== callId) return call;
      return {
        ...call,
        outcome,
      };
    });
  }
}<|MERGE_RESOLUTION|>--- conflicted
+++ resolved
@@ -235,11 +235,8 @@
   onToolCallsUpdate?: ToolCallsUpdateHandler;
   getPreferredEditor: () => EditorType | undefined;
   config: Config;
-<<<<<<< HEAD
   maxRetries?: number;
-=======
   onEditorClose: () => void;
->>>>>>> 4074e8e6
 }
 
 export class CoreToolScheduler {
@@ -250,9 +247,7 @@
   private onToolCallsUpdate?: ToolCallsUpdateHandler;
   private getPreferredEditor: () => EditorType | undefined;
   private config: Config;
-<<<<<<< HEAD
   private maxRetries: number;
-=======
   private onEditorClose: () => void;
   private isFinalizingToolCalls = false;
   private isScheduling = false;
@@ -262,7 +257,6 @@
     resolve: () => void;
     reject: (reason?: Error) => void;
   }> = [];
->>>>>>> 4074e8e6
 
   constructor(options: CoreToolSchedulerOptions) {
     this.config = options.config;
@@ -271,11 +265,8 @@
     this.onAllToolCallsComplete = options.onAllToolCallsComplete;
     this.onToolCallsUpdate = options.onToolCallsUpdate;
     this.getPreferredEditor = options.getPreferredEditor;
-<<<<<<< HEAD
     this.maxRetries = options.maxRetries ?? 5; // Default to 5 retries
-=======
     this.onEditorClose = options.onEditorClose;
->>>>>>> 4074e8e6
   }
 
   private setStatusInternal(
@@ -591,22 +582,10 @@
             tool: toolInstance,
             invocation: invocationOrError,
             startTime: Date.now(),
+            retryCount: 0,
           };
-<<<<<<< HEAD
-        }
-        return {
-          status: 'validating',
-          request: reqInfo,
-          tool: toolInstance,
-          startTime: Date.now(),
-          retryCount: 0,
-        };
-      },
-    );
-=======
         },
       );
->>>>>>> 4074e8e6
 
       this.toolCalls = this.toolCalls.concat(newToolCalls);
       this.notifyToolCallsUpdate();
@@ -886,7 +865,6 @@
             }
           })
           .catch((executionError: Error) => {
-<<<<<<< HEAD
             if (scheduledCall.retryCount < this.maxRetries) {
               console.warn(
                 `Tool call "${scheduledCall.request.name}" failed. Retrying (attempt ${scheduledCall.retryCount + 1}/${this.maxRetries})...`,
@@ -920,26 +898,14 @@
                   executionError instanceof Error
                     ? executionError
                     : new Error(String(executionError)),
+                  ToolErrorType.UNHANDLED_EXCEPTION,
                 ),
               );
             }
-=======
-            this.setStatusInternal(
-              callId,
-              'error',
-              createErrorResponse(
-                scheduledCall.request,
-                executionError instanceof Error
-                  ? executionError
-                  : new Error(String(executionError)),
-                ToolErrorType.UNHANDLED_EXCEPTION,
-              ),
-            );
->>>>>>> 4074e8e6
-          });
       });
-    }
-  }
+    })
+  }
+}
 
   private async checkAndNotifyCompletion(): Promise<void> {
     const allCallsAreTerminal = this.toolCalls.every(
