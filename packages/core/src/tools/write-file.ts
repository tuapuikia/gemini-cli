/**
 * @license
 * Copyright 2025 Google LLC
 * SPDX-License-Identifier: Apache-2.0
 */

import fs from 'fs';
import path from 'path';
import * as Diff from 'diff';
import { Config, ApprovalMode } from '../config/config.js';
import {
  BaseDeclarativeTool,
  BaseToolInvocation,
  FileDiff,
  Kind,
  ToolCallConfirmationDetails,
  ToolConfirmationOutcome,
  ToolEditConfirmationDetails,
  ToolInvocation,
  ToolLocation,
  ToolResult,
} from './tools.js';
import { ToolErrorType } from './tool-error.js';
import { SchemaValidator } from '../utils/schemaValidator.js';
import { makeRelative, shortenPath } from '../utils/paths.js';
import { getErrorMessage, isNodeError } from '../utils/errors.js';
import {
  ensureCorrectEdit,
  ensureCorrectFileContent,
} from '../utils/editCorrector.js';
import { DEFAULT_DIFF_OPTIONS, getDiffStat } from './diffOptions.js';
import { ModifiableDeclarativeTool, ModifyContext } from './modifiable-tool.js';
import { getSpecificMimeType } from '../utils/fileUtils.js';
import {
  recordFileOperationMetric,
  FileOperation,
} from '../telemetry/metrics.js';
import { IDEConnectionStatus } from '../ide/ide-client.js';

/**
 * Parameters for the WriteFile tool
 */
export interface WriteFileToolParams {
  /**
   * The absolute path to the file to write to
   */
  file_path: string;

  /**
   * The content to write to the file
   */
  content: string;

  /**
   * Whether the proposed content was modified by the user.
   */
  modified_by_user?: boolean;

  /**
   * Initially proposed content.
   */
  ai_proposed_content?: string;
}

interface GetCorrectedFileContentResult {
  originalContent: string;
  correctedContent: string;
  fileExists: boolean;
  error?: { message: string; code?: string };
}

export async function getCorrectedFileContent(
  config: Config,
  filePath: string,
  proposedContent: string,
  abortSignal: AbortSignal,
): Promise<GetCorrectedFileContentResult> {
  let originalContent = '';
  let fileExists = false;
  let correctedContent = proposedContent;

  try {
    originalContent = await config
      .getFileSystemService()
      .readTextFile(filePath);
    fileExists = true; // File exists and was read
  } catch (err) {
    if (isNodeError(err) && err.code === 'ENOENT') {
      fileExists = false;
      originalContent = '';
    } else {
      // File exists but could not be read (permissions, etc.)
      fileExists = true; // Mark as existing but problematic
      originalContent = ''; // Can't use its content
      const error = {
        message: getErrorMessage(err),
        code: isNodeError(err) ? err.code : undefined,
      };
      // Return early as we can't proceed with content correction meaningfully
      return { originalContent, correctedContent, fileExists, error };
    }
  }

  // If readError is set, we have returned.
  // So, file was either read successfully (fileExists=true, originalContent set)
  // or it was ENOENT (fileExists=false, originalContent='').

  if (fileExists) {
    // This implies originalContent is available
    const { params: correctedParams } = await ensureCorrectEdit(
      filePath,
      originalContent,
      {
        old_string: originalContent, // Treat entire current content as old_string
        new_string: proposedContent,
        file_path: filePath,
      },
      config.getGeminiClient(),
      abortSignal,
    );
    correctedContent = correctedParams.new_string;
  } else {
    // This implies new file (ENOENT)
    correctedContent = await ensureCorrectFileContent(
      proposedContent,
      config.getGeminiClient(),
      abortSignal,
    );
  }
  return { originalContent, correctedContent, fileExists };
}

class WriteFileToolInvocation extends BaseToolInvocation<
  WriteFileToolParams,
  ToolResult
> {
  constructor(
    private readonly config: Config,
    params: WriteFileToolParams,
  ) {
    super(params);
  }

  override toolLocations(): ToolLocation[] {
    return [{ path: this.params.file_path }];
  }

  override getDescription(): string {
    const relativePath = makeRelative(
      this.params.file_path,
      this.config.getTargetDir(),
    );
    return `Writing to ${shortenPath(relativePath)}`;
  }

  override async shouldConfirmExecute(
    abortSignal: AbortSignal,
  ): Promise<ToolCallConfirmationDetails | false> {
    if (this.config.getApprovalMode() === ApprovalMode.AUTO_EDIT) {
      return false;
    }

    const correctedContentResult = await getCorrectedFileContent(
      this.config,
      this.params.file_path,
      this.params.content,
      abortSignal,
    );

    if (correctedContentResult.error) {
      // If file exists but couldn't be read, we can't show a diff for confirmation.
      return false;
    }

    const { originalContent, correctedContent } = correctedContentResult;
    const relativePath = makeRelative(
      this.params.file_path,
      this.config.getTargetDir(),
    );
    const fileName = path.basename(this.params.file_path);

    const fileDiff = Diff.createPatch(
      fileName,
      originalContent, // Original content (empty if new file or unreadable)
      correctedContent, // Content after potential correction
      'Current',
      'Proposed',
      DEFAULT_DIFF_OPTIONS,
    );

    const ideClient = this.config.getIdeClient();
    const ideConfirmation =
      this.config.getIdeMode() &&
<<<<<<< HEAD
      ideClient && ideClient.getConnectionStatus().status === IDEConnectionStatus.Connected
        ? ideClient.openDiff(params.file_path, correctedContent)
=======
      ideClient.getConnectionStatus().status === IDEConnectionStatus.Connected
        ? ideClient.openDiff(this.params.file_path, correctedContent)
>>>>>>> 92bb4624
        : undefined;

    const confirmationDetails: ToolEditConfirmationDetails = {
      type: 'edit',
      title: `Confirm Write: ${shortenPath(relativePath)}`,
      fileName,
      filePath: this.params.file_path,
      fileDiff,
      originalContent,
      newContent: correctedContent,
      onConfirm: async (outcome: ToolConfirmationOutcome) => {
        if (outcome === ToolConfirmationOutcome.ProceedAlways) {
          this.config.setApprovalMode(ApprovalMode.AUTO_EDIT);
        }

        if (ideConfirmation) {
          const result = await ideConfirmation;
          if (result.status === 'accepted' && result.content) {
            this.params.content = result.content;
          }
        }
      },
      ideConfirmation,
    };
    return confirmationDetails;
  }

  async execute(abortSignal: AbortSignal): Promise<ToolResult> {
    const { file_path, content, ai_proposed_content, modified_by_user } =
      this.params;
    const correctedContentResult = await getCorrectedFileContent(
      this.config,
      file_path,
      content,
      abortSignal,
    );

    if (correctedContentResult.error) {
      const errDetails = correctedContentResult.error;
      const errorMsg = errDetails.code
        ? `Error checking existing file '${file_path}': ${errDetails.message} (${errDetails.code})`
        : `Error checking existing file: ${errDetails.message}`;
      return {
        llmContent: errorMsg,
        returnDisplay: errorMsg,
        error: {
          message: errorMsg,
          type: ToolErrorType.FILE_WRITE_FAILURE,
        },
      };
    }

    const {
      originalContent,
      correctedContent: fileContent,
      fileExists,
    } = correctedContentResult;
    // fileExists is true if the file existed (and was readable or unreadable but caught by readError).
    // fileExists is false if the file did not exist (ENOENT).
    const isNewFile =
      !fileExists ||
      (correctedContentResult.error !== undefined &&
        !correctedContentResult.fileExists);

    try {
      const dirName = path.dirname(file_path);
      if (!fs.existsSync(dirName)) {
        fs.mkdirSync(dirName, { recursive: true });
      }

      await this.config
        .getFileSystemService()
        .writeTextFile(file_path, fileContent);

      // Generate diff for display result
      const fileName = path.basename(file_path);
      // If there was a readError, originalContent in correctedContentResult is '',
      // but for the diff, we want to show the original content as it was before the write if possible.
      // However, if it was unreadable, currentContentForDiff will be empty.
      const currentContentForDiff = correctedContentResult.error
        ? '' // Or some indicator of unreadable content
        : originalContent;

      const fileDiff = Diff.createPatch(
        fileName,
        currentContentForDiff,
        fileContent,
        'Original',
        'Written',
        DEFAULT_DIFF_OPTIONS,
      );

      const originallyProposedContent = ai_proposed_content || content;
      const diffStat = getDiffStat(
        fileName,
        currentContentForDiff,
        originallyProposedContent,
        content,
      );

      const llmSuccessMessageParts = [
        isNewFile
          ? `Successfully created and wrote to new file: ${file_path}.`
          : `Successfully overwrote file: ${file_path}.`,
      ];
      if (modified_by_user) {
        llmSuccessMessageParts.push(
          `User modified the \`content\` to be: ${content}`,
        );
      }

      const displayResult: FileDiff = {
        fileDiff,
        fileName,
        originalContent: correctedContentResult.originalContent,
        newContent: correctedContentResult.correctedContent,
        diffStat,
      };

      const lines = fileContent.split('\n').length;
      const mimetype = getSpecificMimeType(file_path);
      const extension = path.extname(file_path); // Get extension
      if (isNewFile) {
        recordFileOperationMetric(
          this.config,
          FileOperation.CREATE,
          lines,
          mimetype,
          extension,
          diffStat,
        );
      } else {
        recordFileOperationMetric(
          this.config,
          FileOperation.UPDATE,
          lines,
          mimetype,
          extension,
          diffStat,
        );
      }

      return {
        llmContent: llmSuccessMessageParts.join(' '),
        returnDisplay: displayResult,
      };
    } catch (error) {
      // Capture detailed error information for debugging
      let errorMsg: string;
      let errorType = ToolErrorType.FILE_WRITE_FAILURE;

      if (isNodeError(error)) {
        // Handle specific Node.js errors with their error codes
        errorMsg = `Error writing to file '${file_path}': ${error.message} (${error.code})`;

        // Log specific error types for better debugging
        if (error.code === 'EACCES') {
          errorMsg = `Permission denied writing to file: ${file_path} (${error.code})`;
          errorType = ToolErrorType.PERMISSION_DENIED;
        } else if (error.code === 'ENOSPC') {
          errorMsg = `No space left on device: ${file_path} (${error.code})`;
          errorType = ToolErrorType.NO_SPACE_LEFT;
        } else if (error.code === 'EISDIR') {
          errorMsg = `Target is a directory, not a file: ${file_path} (${error.code})`;
          errorType = ToolErrorType.TARGET_IS_DIRECTORY;
        }

        // Include stack trace in debug mode for better troubleshooting
        if (this.config.getDebugMode() && error.stack) {
          console.error('Write file error stack:', error.stack);
        }
      } else if (error instanceof Error) {
        errorMsg = `Error writing to file: ${error.message}`;
      } else {
        errorMsg = `Error writing to file: ${String(error)}`;
      }

      return {
        llmContent: errorMsg,
        returnDisplay: errorMsg,
        error: {
          message: errorMsg,
          type: errorType,
        },
      };
    }
  }
}

/**
 * Implementation of the WriteFile tool logic
 */
export class WriteFileTool
  extends BaseDeclarativeTool<WriteFileToolParams, ToolResult>
  implements ModifiableDeclarativeTool<WriteFileToolParams>
{
  static readonly Name: string = 'write_file';

  constructor(private readonly config: Config) {
    super(
      WriteFileTool.Name,
      'WriteFile',
      `Writes content to a specified file in the local filesystem.

      The user has the ability to modify \`content\`. If modified, this will be stated in the response.`,
      Kind.Edit,
      {
        properties: {
          file_path: {
            description:
              "The absolute path to the file to write to (e.g., '/home/user/project/file.txt'). Relative paths are not supported.",
            type: 'string',
          },
          content: {
            description: 'The content to write to the file.',
            type: 'string',
          },
        },
        required: ['file_path', 'content'],
        type: 'object',
      },
    );
  }

  protected override validateToolParams(
    params: WriteFileToolParams,
  ): string | null {
    const errors = SchemaValidator.validate(
      this.schema.parametersJsonSchema,
      params,
    );
    if (errors) {
      return errors;
    }

    const filePath = params.file_path;

    if (!filePath) {
      return `Missing or empty "file_path"`;
    }

    if (!path.isAbsolute(filePath)) {
      return `File path must be absolute: ${filePath}`;
    }

    const workspaceContext = this.config.getWorkspaceContext();
    if (!workspaceContext.isPathWithinWorkspace(filePath)) {
      const directories = workspaceContext.getDirectories();
      return `File path must be within one of the workspace directories: ${directories.join(
        ', ',
      )}`;
    }

    try {
      if (fs.existsSync(filePath)) {
        const stats = fs.lstatSync(filePath);
        if (stats.isDirectory()) {
          return `Path is a directory, not a file: ${filePath}`;
        }
      }
    } catch (statError: unknown) {
      return `Error accessing path properties for validation: ${filePath}. Reason: ${
        statError instanceof Error ? statError.message : String(statError)
      }`;
    }

    return null;
  }

  protected createInvocation(
    params: WriteFileToolParams,
  ): ToolInvocation<WriteFileToolParams, ToolResult> {
    return new WriteFileToolInvocation(this.config, params);
  }

  getModifyContext(
    abortSignal: AbortSignal,
  ): ModifyContext<WriteFileToolParams> {
    return {
      getFilePath: (params: WriteFileToolParams) => params.file_path,
      getCurrentContent: async (params: WriteFileToolParams) => {
        const correctedContentResult = await getCorrectedFileContent(
          this.config,
          params.file_path,
          params.content,
          abortSignal,
        );
        return correctedContentResult.originalContent;
      },
      getProposedContent: async (params: WriteFileToolParams) => {
        const correctedContentResult = await getCorrectedFileContent(
          this.config,
          params.file_path,
          params.content,
          abortSignal,
        );
        return correctedContentResult.correctedContent;
      },
      createUpdatedParams: (
        _oldContent: string,
        modifiedProposedContent: string,
        originalParams: WriteFileToolParams,
      ) => {
        const content = originalParams.content;
        return {
          ...originalParams,
          ai_proposed_content: content,
          content: modifiedProposedContent,
          modified_by_user: true,
        };
      },
    };
  }
}<|MERGE_RESOLUTION|>--- conflicted
+++ resolved
@@ -191,13 +191,8 @@
     const ideClient = this.config.getIdeClient();
     const ideConfirmation =
       this.config.getIdeMode() &&
-<<<<<<< HEAD
-      ideClient && ideClient.getConnectionStatus().status === IDEConnectionStatus.Connected
-        ? ideClient.openDiff(params.file_path, correctedContent)
-=======
       ideClient.getConnectionStatus().status === IDEConnectionStatus.Connected
         ? ideClient.openDiff(this.params.file_path, correctedContent)
->>>>>>> 92bb4624
         : undefined;
 
     const confirmationDetails: ToolEditConfirmationDetails = {
