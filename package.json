--- conflicted
+++ resolved
@@ -89,18 +89,5 @@
     "typescript-eslint": "^8.30.1",
     "vitest": "^3.2.4",
     "yargs": "^17.7.2"
-<<<<<<< HEAD
-  },
-  "dependencies": {
-    "@google/gemini-cli": "^0.1.9",
-    "@opentelemetry/api": "^1.9.0",
-    "@opentelemetry/exporter-logs-otlp-grpc": "^0.202.0",
-    "@opentelemetry/exporter-metrics-otlp-grpc": "^0.202.0",
-    "@opentelemetry/exporter-trace-otlp-grpc": "^0.202.0",
-    "@opentelemetry/instrumentation-http": "^0.202.0",
-    "@opentelemetry/sdk-node": "^0.202.0",
-    "ws": "^8.18.3"
-=======
->>>>>>> 39e85094
   }
 }